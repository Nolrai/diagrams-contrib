name:                diagrams-contrib
version:             0.6.1
synopsis:            Collection of user contributions to diagrams EDSL
description:         A collection of user contributions for diagrams,
                     an embedded domain-specific language for generation 
                     of vector graphics.
homepage:            http://projects.haskell.org/diagrams/
license:             BSD3
license-file:        LICENSE
author:              Various
maintainer:          Various; see individual modules
Bug-reports:         http://github.com/diagrams/diagrams-contrib/issues
category:            Graphics
build-type:          Simple
cabal-version:       >=1.10
extra-source-files:  README.markdown, CHANGES.markdown
tested-with:         GHC == 7.0.4, GHC == 7.2.1, GHC == 7.4.2, GHC == 7.6.1
Source-repository head
  type:     git
  location: http://github.com/diagrams/diagrams-contrib.git

library
  ghc-options:         -Wall
  exposed-modules:     Diagrams.Layout.Wrap,
                       Diagrams.TwoD.Apollonian,
                       Diagrams.TwoD.Factorization,
                       Diagrams.TwoD.Tilings,
                       Diagrams.TwoD.Layout.Tree,
<<<<<<< HEAD
                       Diagrams.TwoD.Path.IteratedSubset,
=======
                       Diagrams.TwoD.Layout.CirclePacking,
>>>>>>> f9843d1a
                       Diagrams.TwoD.Path.Turtle,
                       Diagrams.TwoD.Path.Turtle.Aliases,
                       Diagrams.TwoD.Path.Turtle.Internal
  build-depends:       base >= 4.2 && < 4.7,
                       mtl >= 2.0 && < 2.2,
                       containers > 0.4 && < 0.6,
                       split >= 0.2.1 && < 0.3,
                       vector-space >= 0.7 && < 0.9,
                       colour >= 2.3.1 && < 2.4,
<<<<<<< HEAD
                       split >= 0.2.1 && < 0.3,
=======
>>>>>>> f9843d1a
                       diagrams-core >= 0.6 && < 0.7,
                       diagrams-lib >= 0.6 && < 0.7,
                       arithmoi >= 0.4 && < 0.5,
                       lens >= 3.7 && < 4,
                       force-layout >= 0.2 && < 0.3,
                       data-default >= 0.3 && < 0.6,
<<<<<<< HEAD
                       MonadRandom >= 0.1.8 && < 0.2
=======
                       circle-packing >= 0.1 && < 0.2
>>>>>>> f9843d1a
  hs-source-dirs:      src
  default-language:    Haskell2010

test-suite turtle-tests
  type:                exitcode-stdio-1.0
  hs-source-dirs:      src tests
  Main-is:             TestSuite.hs
  ghc-options:         -Wall

  other-modules:       Diagrams.TwoD.Path.Turtle.Tests

  build-depends:       HUnit                      >= 1.2 && < 1.3,
                       QuickCheck                 >= 2.4 && < 2.6,
                       containers                 >= 0.3 && < 0.6,
                       test-framework             >= 0.4 && < 0.9,
                       test-framework-hunit       >= 0.2 && < 0.4,
                       test-framework-quickcheck2 >= 0.2 && < 0.4,

                       base >= 4.2 && < 4.7,
                       diagrams-lib >= 0.6 && < 0.7

  default-language:    Haskell2010<|MERGE_RESOLUTION|>--- conflicted
+++ resolved
@@ -26,11 +26,8 @@
                        Diagrams.TwoD.Factorization,
                        Diagrams.TwoD.Tilings,
                        Diagrams.TwoD.Layout.Tree,
-<<<<<<< HEAD
+                       Diagrams.TwoD.Layout.CirclePacking,
                        Diagrams.TwoD.Path.IteratedSubset,
-=======
-                       Diagrams.TwoD.Layout.CirclePacking,
->>>>>>> f9843d1a
                        Diagrams.TwoD.Path.Turtle,
                        Diagrams.TwoD.Path.Turtle.Aliases,
                        Diagrams.TwoD.Path.Turtle.Internal
@@ -40,21 +37,15 @@
                        split >= 0.2.1 && < 0.3,
                        vector-space >= 0.7 && < 0.9,
                        colour >= 2.3.1 && < 2.4,
-<<<<<<< HEAD
                        split >= 0.2.1 && < 0.3,
-=======
->>>>>>> f9843d1a
                        diagrams-core >= 0.6 && < 0.7,
                        diagrams-lib >= 0.6 && < 0.7,
                        arithmoi >= 0.4 && < 0.5,
                        lens >= 3.7 && < 4,
                        force-layout >= 0.2 && < 0.3,
                        data-default >= 0.3 && < 0.6,
-<<<<<<< HEAD
-                       MonadRandom >= 0.1.8 && < 0.2
-=======
+                       MonadRandom >= 0.1.8 && < 0.2,
                        circle-packing >= 0.1 && < 0.2
->>>>>>> f9843d1a
   hs-source-dirs:      src
   default-language:    Haskell2010
 
