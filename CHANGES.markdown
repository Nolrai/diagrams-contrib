<<<<<<< HEAD
=======
1.1.1.2 (19 March 2014)
----------------------

  - Allow `lens-4.1`

1.1.1.1 (9 March 2014)
----------------------

    - Allow `vector-space-points-0.2`

1.1.1 (8 March 2014)
--------------------

    - require `diagrams-core-1.1` and `diagrams-lib-1.1`

>>>>>>> d45cd81d
1.1.0.1 (15 January 2014)
-------------------------

    - allow text-1.1

1.1 (1 January 2014)
--------------------

    - Switch to using lens for `SymmLayoutOpts` and `ForceLayoutTreeOpts`
    - Require `force-layout-0.3`

1.0.0.1 (28 November 2013)
--------------------------

    - Allow semigroups-0.12

1.0: 25 November 2013
---------------------

* **New features**

    - New module `Diagrams.TwoD.Sunburst`, for drawing sunburst
      charts.
    - New module `Diagrams.TwoD.Path.Metafont`, for specifying
      trails/paths using an API inspired by Metafont.  Like
      `cubicSpline` but gives you control over things like the
      tension/curvature or the tangent at a given point.
    - New module `Diagrams.TwoD.Path.Calligraphic` for making simple
      "calligraphic" strokes.
    - New module `Diagrams.Lens` with lenses for working with
      diagrams.

* **Bug fixes**

    - `Diagrams.TwoD.Factorization.primeLayout` has been rewritten to
      avoid iterated transformations, giving a significant performance
      boost.

0.7: 9 August 2013
------------------

* **New features**

    - New module `Diagrams.Color.HSV` with an `hsvBlend` function for
      blending colors in HSV space.

    - Diagrams logo code is now in `Diagrams.Example.Logo`.

    - New symmetric layout algorithm for binary trees in
      `Diagrams.TwoD.Layout.Tree`.

* **Bug fixes**

    - Fix a bug in `Diagrams.TwoD.Path.Turtle` which sometimes caused
      it to output a doubled path (#13).

0.6.1 (23 March 2013)
---------------------

* **New features**

    - New `Diagrams.TwoD.Path.IteratedSubset` module, for constructing
      paths using an "iterated subset" algorithm (repeatedly replacing
      segments with a given path).

    - New `Diagrams.TwoD.Layout.CirclePacking` module for
      circle-packing layout

    - New `Diagrams.TwoD.Factorization` module, for creating
      "factorization diagrams" as seen at
      http://mathlesstraveled.com/2012/11/05/more-factorization-diagrams/
      and on the cover of Hacker Monthly
      (http://mathlesstraveled.com/2012/10/05/factorization-diagrams/).

    - `Diagrams.TwoD.Path.Turtle`: generalize `runTurtle` function,
      and add new functions `drawTurtle` and `sketchTurtle`.
      `drawTurtle` results in a diagram (like the old `runTurtle`),
      and `sketchTurtle` yields a path (ignoring pen style commands).

* **Documentation**

    - Added lots of example images using `diagrams-haddock`

0.6.0.4 (19 March 2013)
-----------------------

* bump upper bound to allow QuickCheck-2.6

0.6.0.3: 27 January 2013
------------------------

* Switch to explicit import list for Control.Lens to avoid name conflicts

0.6.0.2: 24 January 2013
------------------------

* Require lens-3.8

0.6.0.1: 17 December 2012
-------------------------

* Update dependencies of tests

0.6: 11 December 2012
---------------------

* **New features**

    - New pure implementation of Turtle library, in `Turtle.Internals`

    - `Diagrams.TwoD.Layout.Tree`:

	- New `renderTree'` function which gives
	  the edge-drawing function access to the values stored at the
	  nodes instead of just the node positions.

	- The type of `renderTree` is generalized to work with any
	  `QDiagram b R2 m`.

* **Bug fixes**

    - Tiling generation code in `Diagrams.TwoD.Tilings` wasn't actually
      checking whether vertexes had been already visited.

* **Dependency/version changes**

    - Switch from `fclabels` to `lens`

0.1.1.1: 13 May 2012
--------------------

* bump `mtl` (< 2.2) and `data-default` (< 0.5) upper bounds

0.1.1.0: 16 March 2012
----------------------

* Add Andrew Kennedy's symmetric rose tree layout algorithm to
    `Diagrams.TwoD.Layout.Tree`

0.1.0.0: 9 March 2012
---------------------

Initial release, containing:

* `Diagrams.Layout.Wrap`, for laying out diagrams "wrapped" inside an
    arbitrary region (Michael Sloan)

* `Diagrams.TwoD.Tilings`, for generating various 2D regular tilings
    (Brent Yorgey)

* `Diagrams.TwoD.Apollonian`, for generating Apollonian gaskets (Brent
    Yorgey)

* `Diagrams.TwoD.Layout.Tree`, tree layout and drawing algorithms
    (Brent Yorgey)

* `Diagrams.TwoD.Path.Turtle`, creation of 2D paths using a stateful
    "turtle" interface (Michael Sloan)<|MERGE_RESOLUTION|>--- conflicted
+++ resolved
@@ -1,5 +1,3 @@
-<<<<<<< HEAD
-=======
 1.1.1.2 (19 March 2014)
 ----------------------
 
@@ -15,7 +13,6 @@
 
     - require `diagrams-core-1.1` and `diagrams-lib-1.1`
 
->>>>>>> d45cd81d
 1.1.0.1 (15 January 2014)
 -------------------------
 
